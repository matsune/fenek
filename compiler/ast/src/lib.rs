use lex::token;
use pos::Pos;
use serde::Serialize;
use std::convert::TryFrom;

pub mod visit;

pub type NodeId = usize;

pub trait Node {
    fn id(&self) -> NodeId;
    fn pos(&self) -> Pos;
}

#[derive(Debug, Serialize)]
pub struct Module {
    pub id: NodeId,
    pub funs: Vec<Fun>,
    pub structs: Vec<Struct>,
}

impl Node for Module {
    fn id(&self) -> NodeId {
        self.id
    }

    fn pos(&self) -> Pos {
        Pos::default()
    }
}

#[derive(Debug, Clone, Serialize)]
pub struct Ident {
    pub id: NodeId,
    pub raw: String,
    pub pos: Pos,
}

impl Node for Ident {
    fn id(&self) -> NodeId {
        self.id
    }

    fn pos(&self) -> Pos {
        self.pos
    }
}

#[derive(Debug, Serialize)]
pub struct KwIdent {
    pub id: NodeId,
    pub kind: token::Keyword,
    pub pos: Pos,
}

impl Node for KwIdent {
    fn id(&self) -> NodeId {
        self.id
    }

    fn pos(&self) -> Pos {
        self.pos
    }
}

impl KwIdent {
    pub fn is_mut(&self) -> bool {
        self.kind == token::Keyword::Mut
    }
}

#[derive(Debug, Serialize)]
pub struct Struct {
    pub id: NodeId,
    pub keyword: KwIdent,
    pub name: Ident,
    pub fields: Fields,
}

impl Node for Struct {
    fn id(&self) -> NodeId {
        self.id
    }

    fn pos(&self) -> Pos {
        self.keyword.pos
    }
}

pub type Fields = Vec<Field>;

#[derive(Debug, Serialize)]
pub struct Field {
    pub id: NodeId,
    pub keyword: Option<KwIdent>,
    pub name: Ident,
    pub ty: Ty,
}

impl Node for Field {
    fn id(&self) -> NodeId {
        self.id
    }

    fn pos(&self) -> Pos {
        self.keyword
            .as_ref()
            .map(|k| k.pos)
            .unwrap_or(self.name.pos)
    }
}

#[derive(Debug, Serialize)]
pub struct Fun {
    pub id: NodeId,
    pub keyword: KwIdent,
    pub name: Ident,
    pub args: FunArgs,
    pub ret_ty: Option<RetTy>,
    pub block: Block,
}

impl Node for Fun {
    fn id(&self) -> NodeId {
        self.id
    }

    fn pos(&self) -> Pos {
        self.keyword.pos
    }
}

pub type FunArgs = Vec<FunArg>;

#[derive(Debug, Serialize)]
pub struct FunArg {
    pub id: NodeId,
    pub keyword: Option<KwIdent>,
    pub name: Ident,
    pub ty: Ty,
}

impl Node for FunArg {
    fn id(&self) -> NodeId {
        self.id
    }

    fn pos(&self) -> Pos {
        self.keyword
            .as_ref()
            .map(|k| k.pos)
            .unwrap_or(self.name.pos)
    }
}

impl FunArg {
    pub fn is_mut(&self) -> bool {
        self.keyword.as_ref().map(|k| k.is_mut()).unwrap_or(false)
    }
}

#[derive(Debug, Serialize)]
pub struct RetTy {
    pub id: NodeId,
    pub keyword: Option<KwIdent>,
    pub ty: Ty,
}

impl Node for RetTy {
    fn id(&self) -> NodeId {
        self.id
    }

    fn pos(&self) -> Pos {
        self.keyword
            .as_ref()
            .map(|k| k.pos)
            .unwrap_or_else(|| self.ty.pos())
    }
}

impl RetTy {
    pub fn is_mut(&self) -> bool {
        self.keyword.as_ref().map(|k| k.is_mut()).unwrap_or(false)
    }
}

#[derive(Debug, Serialize)]
pub struct Ty {
    pub id: NodeId,
    pub kind: TyKind,
}

impl ToString for Ty {
    fn to_string(&self) -> String {
        self.kind.to_string()
    }
}

impl Node for Ty {
    fn id(&self) -> NodeId {
        self.id
    }

    fn pos(&self) -> Pos {
        match &self.kind {
            TyKind::Raw(ident) => ident.pos,
            TyKind::Ptr(ty) => ty.pos(),
        }
    }
}

impl Ty {
    pub fn new_raw(id: NodeId, ident: Ident) -> Self {
        Self {
            id,
            kind: TyKind::Raw(ident),
        }
    }

    pub fn new_ptr(id: NodeId, ty: Ty) -> Self {
        Self {
            id,
            kind: TyKind::Ptr(Box::new(ty)),
        }
    }
}

#[derive(Debug)]
pub enum TyKind {
    Raw(Ident),
    Ptr(Box<Ty>),
}

impl std::fmt::Display for TyKind {
    fn fmt(&self, f: &mut std::fmt::Formatter<'_>) -> std::fmt::Result {
        match self {
            Self::Raw(tok) => write!(f, "{}", &tok.raw),
<<<<<<< HEAD
            Self::Ptr(ty) => write!(f, "{}*", ty.to_string()),
=======
            Self::Ptr(ty) => write!(f, "*{}", ty.to_string()),
>>>>>>> 1be19663
        }
    }
}

impl TyKind {
    pub fn is_ptr(&self) -> bool {
        matches!(self, Self::Ptr(_))
    }
}

#[derive(Debug, Serialize)]
pub struct Block {
    pub id: NodeId,
    pub stmts: Vec<Stmt>,
    pub pos: Pos,
}

impl Node for Block {
    fn id(&self) -> NodeId {
        self.id
    }

    fn pos(&self) -> Pos {
        self.pos
    }
}

#[derive(Debug, Serialize)]
pub enum Stmt {
    Empty(EmptyStmt),
    Expr(Expr),
    Ret(RetStmt),
    VarDecl(VarDecl),
    Assign(Assign),
    If(IfStmt),
}

#[derive(Debug, Serialize)]
pub struct EmptyStmt {
    pub id: NodeId,
    pub pos: Pos,
}

impl Node for EmptyStmt {
    fn id(&self) -> NodeId {
        self.id
    }

    fn pos(&self) -> Pos {
        self.pos
    }
}

impl Node for Stmt {
    fn id(&self) -> NodeId {
        match self {
            Self::Empty(inner) => inner.id,
            Self::Expr(inner) => inner.id(),
            Self::Ret(inner) => inner.id,
            Self::VarDecl(inner) => inner.id,
            Self::Assign(inner) => inner.id,
            Self::If(inner) => inner.id,
        }
    }

    fn pos(&self) -> Pos {
        match self {
            Self::Empty(inner) => inner.pos(),
            Self::Expr(inner) => inner.pos(),
            Self::Ret(inner) => inner.pos(),
            Self::VarDecl(inner) => inner.pos(),
            Self::Assign(inner) => inner.pos(),
            Self::If(inner) => inner.pos(),
        }
    }
}

#[derive(Debug, Serialize)]
pub struct RetStmt {
    pub id: NodeId,
    pub keyword: KwIdent,
    pub expr: Option<Expr>,
}

impl Node for RetStmt {
    fn id(&self) -> NodeId {
        self.id
    }

    fn pos(&self) -> Pos {
        self.keyword.pos
    }
}

#[derive(Debug, Serialize)]
pub struct VarDecl {
    pub id: NodeId,
    pub keyword: KwIdent,
    pub name: Ident,
    pub ty: Option<Ty>,
    pub init: Expr,
}

impl Node for VarDecl {
    fn id(&self) -> NodeId {
        self.id
    }

    fn pos(&self) -> Pos {
        self.keyword.pos
    }
}

impl VarDecl {
    pub fn is_mut(&self) -> bool {
        self.keyword.is_mut()
    }
}

#[derive(Debug, Serialize)]
pub struct Assign {
    pub id: NodeId,
    pub left: Expr,
    pub right: Expr,
}

impl Node for Assign {
    fn id(&self) -> NodeId {
        self.id
    }

    fn pos(&self) -> Pos {
        self.left.pos()
    }
}

#[derive(Debug, Serialize)]
pub struct IfStmt {
    pub id: NodeId,
    pub keyword: KwIdent,
    pub expr: Option<Expr>,
    pub block: Block,
    pub else_if: Option<Box<IfStmt>>,
}

impl Node for IfStmt {
    fn id(&self) -> NodeId {
        self.id
    }

    fn pos(&self) -> Pos {
        self.keyword.pos
    }
}

#[derive(Debug, Serialize)]
pub enum Expr {
    Path(Path),
    Call(Call),
    Lit(Lit),
    Binary(Binary),
    Unary(Unary),
}

impl Node for Expr {
    fn id(&self) -> NodeId {
        match self {
            Self::Path(inner) => inner.id,
            Self::Call(inner) => inner.id,
            Self::Lit(inner) => inner.id,
            Self::Binary(inner) => inner.id,
            Self::Unary(inner) => inner.id,
        }
    }

    fn pos(&self) -> Pos {
        match self {
            Self::Path(inner) => inner.pos(),
            Self::Call(inner) => inner.pos(),
            Self::Lit(inner) => inner.pos(),
            Self::Binary(inner) => inner.pos(),
            Self::Unary(inner) => inner.pos(),
        }
    }
}

#[derive(Debug, Serialize)]
pub struct Path {
    pub id: NodeId,
    // TODO: should be Vec<Ident> to represent member access
    // like `obj.field1.field2`
    pub ident: Ident,
}

impl Node for Path {
    fn id(&self) -> NodeId {
        self.id
    }

    fn pos(&self) -> Pos {
        self.ident.pos
    }
}

#[derive(Debug, Serialize)]
pub struct Call {
    pub id: NodeId,
    pub path: Path,
    pub args: Vec<Expr>,
}

impl Node for Call {
    fn id(&self) -> NodeId {
        self.id
    }

    fn pos(&self) -> Pos {
        self.path.pos()
    }
}

pub type IntBase = token::IntBase;
pub type LitKind = token::LitKind;

#[derive(Debug, Serialize)]
pub struct Lit {
    pub id: NodeId,
    pub kind: LitKind,
    pub raw: String,
    pub pos: Pos,
}

impl Node for Lit {
    fn id(&self) -> NodeId {
        self.id
    }

    fn pos(&self) -> Pos {
        self.pos
    }
}

#[derive(Debug, Serialize)]
pub struct Binary {
    pub id: NodeId,
    pub op: BinOp,
    pub lhs: Box<Expr>,
    pub rhs: Box<Expr>,
}

impl Node for Binary {
    fn id(&self) -> NodeId {
        self.id
    }

    fn pos(&self) -> Pos {
        self.lhs.pos()
    }
}

#[derive(Debug, Serialize)]
pub struct BinOp {
    pub id: NodeId,
    pub kind: BinOpKind,
    pub pos: Pos,
}

impl Node for BinOp {
    fn id(&self) -> NodeId {
        self.id
    }

    fn pos(&self) -> Pos {
        self.pos
    }
}

#[derive(Debug, PartialEq, Clone, Copy)]
pub enum BinOpKind {
    Add,
    Sub,
    Mul,
    Div,
    Lt,
    Gt,
    Le,
    Ge,
}

impl TryFrom<token::TokenKind> for BinOpKind {
    type Error = &'static str;

    fn try_from(k: token::TokenKind) -> Result<Self, Self::Error> {
        let kind = match k {
            token::TokenKind::Plus => BinOpKind::Add,
            token::TokenKind::Minus => BinOpKind::Sub,
            token::TokenKind::Star => BinOpKind::Mul,
            token::TokenKind::Slash => BinOpKind::Div,
            token::TokenKind::Lt => BinOpKind::Lt,
            token::TokenKind::Gt => BinOpKind::Gt,
            token::TokenKind::Le => BinOpKind::Le,
            token::TokenKind::Ge => BinOpKind::Ge,
            _ => return Err("not binary op token"),
        };
        Ok(kind)
    }
}

impl std::fmt::Display for BinOpKind {
    fn fmt(&self, f: &mut std::fmt::Formatter<'_>) -> std::fmt::Result {
        write!(
            f,
            "{}",
            match self {
                Self::Add => "+",
                Self::Sub => "-",
                Self::Mul => "*",
                Self::Div => "/",
                Self::Lt => "<",
                Self::Gt => ">",
                Self::Le => "<=",
                Self::Ge => ">=",
            }
        )
    }
}

impl BinOpKind {
    pub fn precedence(&self) -> u8 {
        match self {
            Self::Add | Self::Sub => 20,
            Self::Mul | Self::Div => 30,
            Self::Lt | Self::Gt | Self::Le | Self::Ge => 10,
        }
    }

    pub fn assoc(&self) -> Assoc {
        Assoc::Left
    }
}

#[derive(Debug, Serialize)]
pub enum Assoc {
    Left,
    Right,
}

impl Assoc {
    pub fn is_left(&self) -> bool {
        matches!(self, Self::Left)
    }
}

#[derive(Debug, Serialize)]
pub struct Unary {
    pub id: NodeId,
    pub op: UnOp,
    pub expr: Box<Expr>,
}

impl Node for Unary {
    fn id(&self) -> NodeId {
        self.id
    }

    fn pos(&self) -> Pos {
        self.op.pos
    }
}

#[derive(Debug, Serialize)]
pub struct UnOp {
    pub id: NodeId,
    pub kind: UnOpKind,
    pub pos: Pos,
}

impl Node for UnOp {
    fn id(&self) -> NodeId {
        self.id
    }

    fn pos(&self) -> Pos {
        self.pos
    }
}

#[derive(Debug, PartialEq, Clone, Copy)]
pub enum UnOpKind {
    // -
    Neg,
    // !
    Not,
    // &
    Ref,
    // *
    Deref,
}

impl TryFrom<token::TokenKind> for UnOpKind {
    type Error = &'static str;

    fn try_from(k: token::TokenKind) -> Result<Self, Self::Error> {
        let kind = match k {
            token::TokenKind::Minus => Self::Neg,
            token::TokenKind::Not => Self::Not,
            token::TokenKind::And => Self::Ref,
            token::TokenKind::Star => Self::Deref,
            _ => return Err("unknown unary op"),
        };
        Ok(kind)
    }
}

impl std::fmt::Display for UnOpKind {
    fn fmt(&self, f: &mut std::fmt::Formatter<'_>) -> std::fmt::Result {
        write!(
            f,
            "{}",
            match self {
                Self::Neg => "-",
                Self::Not => "!",
                Self::Ref => "&",
                Self::Deref => "*",
            }
        )
    }
}

macro_rules! impl_Serialize_for_ToString {
    ($($name:ident),*) => {
        $(
            impl serde::Serialize for $name {
                fn serialize<S>(&self, serializer: S) -> Result<S::Ok, S::Error>
                where
                    S: serde::Serializer,
                {
                    serializer.serialize_str(&self.to_string())
                }
            }
        )*
    }
}

impl_Serialize_for_ToString!(TyKind, BinOpKind, UnOpKind);<|MERGE_RESOLUTION|>--- conflicted
+++ resolved
@@ -236,11 +236,7 @@
     fn fmt(&self, f: &mut std::fmt::Formatter<'_>) -> std::fmt::Result {
         match self {
             Self::Raw(tok) => write!(f, "{}", &tok.raw),
-<<<<<<< HEAD
-            Self::Ptr(ty) => write!(f, "{}*", ty.to_string()),
-=======
             Self::Ptr(ty) => write!(f, "*{}", ty.to_string()),
->>>>>>> 1be19663
         }
     }
 }
